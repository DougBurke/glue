import logging

import numpy as np

__all__ = ['Coordinates', 'WCSCoordinates']


class Coordinates(object):
    '''
    Base class for coordinate transformation
    '''

    def __init__(self):
        pass

    def pixel2world(self, *args):
        return args

    def world2pixel(self, *args):
        return args

    def axis_label(self, axis):
        return "World %i" % axis


class WCSCoordinates(Coordinates):
    '''
    Class for coordinate transformation based on the WCS FITS
    standard.  This class does not take into account
    distortions.

    References
    ----------
      * Greisen & Calabretta (2002), Astronomy and Astrophysics, 395, 1061
      * Calabretta & Greisen (2002), Astronomy and Astrophysics, 395, 1077
      * Greisen, Calabretta, Valdes & Allen (2006), Astronomy and
        Astrophysics, 446, 747
    '''

    def __init__(self, header, wcs=None):
        super(WCSCoordinates, self).__init__()
        from ..external.astro import WCS
        self._header = header
        wcs = wcs or WCS(header)

<<<<<<< HEAD
=======
        #update WCS interface if using old API
        mapping = {'wcs_pix2world': 'wcs_pix2sky',
                   'wcs_world2pix': 'wcs_sky2pix',
                   'all_pix2world': 'all_pix2sky'}
        for k, v in mapping.items():
            if not hasattr(wcs, k):
                setattr(wcs, k, getattr(wcs, v))

>>>>>>> 94ae04df
        self._wcs = wcs

    @property
    def wcs(self):
        return self._wcs

    def __setstate__(self, state):
        self.__dict__ = state
        # wcs object doesn't seem to unpickle properly. reconstruct it
        from ..external.astro import WCS
        self._wcs = WCS(self._header)

    def pixel2world(self, *pixel):
        '''
        Convert pixel to world coordinates, preserving input type/shape

        :param args: xpix, ypix[, zpix]: scalars, lists, or Numpy arrays
                     The pixel coordinates to convert

        *Returns*

        xworld, yworld, [zworld]: scalars, lists or Numpy arrays
            The corresponding world coordinates
        '''
        arrs = [np.asarray(p) for p in pixel]
        pix = np.vstack(a.ravel() for a in arrs).T
        result = tuple(self._wcs.wcs_pix2world(pix, 0).T)
        for r, a in zip(result, arrs):
            r.shape = a.shape
        return result

    def world2pixel(self, *world):
        '''
        Convert pixel to world coordinates, preserving input type/shape

        :param world:
            xworld, yworld[, zworld] : scalars, lists or Numpy arrays
            The world coordinates to convert

        *Returns*

        xpix, ypix: scalars, lists, or Numpy arrays
            The corresponding pixel coordinates
        '''
        arrs = [np.asarray(w) for w in world]
        pix = np.vstack(a.ravel() for a in arrs).T
        result = tuple(self._wcs.wcs_world2pix(pix, 0).T)
        for r, a in zip(result, arrs):
            r.shape = a.shape
        return result

    def _2d_axis_label(self, axis):
        letters = ['y', 'x']
        header = self._header
        num = _get_ndim(header) - axis  # number orientation reversed
        key = 'CTYPE%i' % num
        if key in header:
            return 'World %s: %s' % (letters[axis], header[key])
        return 'World %s' % (letters[axis])

    def _3d_axis_label(self, axis):
        letters = ['z', 'y', 'x']
        keys = ["", "", ""]
        if 'CTYPE3' in self._header:
            keys[0] = ": %s" % self._header['CTYPE3']
        if 'CTYPE2' in self._header:
            keys[1] = ": %s" % self._header['CTYPE2']
        if 'CTYPE1' in self._header:
            keys[2] = ": %s" % self._header['CTYPE1']
        return "World %s%s" % (letters[axis], keys[axis])

    def axis_label(self, axis):
        header = self._header
        if _get_ndim(header) == 2:
            return self._2d_axis_label(axis)
        elif _get_ndim(header) == 3:
            return self._3d_axis_label(axis)
        else:
            return super(WCSCoordinates, self).axis_label(axis)


def coordinates_from_header(header):
    """ Convert a FITS header into a glue Coordinates object

    :param header: Header to convert
    :type header: :class:`astropy.io.fits.Header`

    :rtype: :class:`~glue.core.coordinates.Coordinates`
    """
    try:
        return WCSCoordinates(header)
    except (AttributeError, TypeError, AssertionError) as e:
        print e
        pass
    return Coordinates()


def _get_ndim(header):
    if 'NAXIS' in header:
        return header['NAXIS']
    if 'WCSAXES' in header:
        return header['WCSAXES']
    return None


def coordinates_from_wcs(wcs):
    """Convert a wcs object into a glue Coordinates object

    :param wcs: The WCS object to use
    :rtype: :class:`~glue.core.coordinates.Coordinates`
    """
    from ..external.astro import fits
    hdr_str = wcs.wcs.to_header()
    hdr = fits.Header.fromstring(hdr_str)
    try:
        return WCSCoordinates(hdr, wcs)
    except (AttributeError, TypeError) as e:
        print e
        pass
    return Coordinates()<|MERGE_RESOLUTION|>--- conflicted
+++ resolved
@@ -43,8 +43,6 @@
         self._header = header
         wcs = wcs or WCS(header)
 
-<<<<<<< HEAD
-=======
         #update WCS interface if using old API
         mapping = {'wcs_pix2world': 'wcs_pix2sky',
                    'wcs_world2pix': 'wcs_sky2pix',
@@ -53,7 +51,6 @@
             if not hasattr(wcs, k):
                 setattr(wcs, k, getattr(wcs, v))
 
->>>>>>> 94ae04df
         self._wcs = wcs
 
     @property
